--- conflicted
+++ resolved
@@ -29,50 +29,4 @@
 logging.level.org.springframework.web.filter.CommonsRequestLoggingFilter=WARN
 
 # ===================================================================
-<<<<<<< HEAD
-# Liquido specific configuration parameters
-# ===================================================================
-
-# Version vom maven pom.xml
-liquido.backend.version=@version@
-
-# Number of likes that an idea needs to reach its quorum
-liquido.supportersForProposal=10
-
-# Number of day after creating a new poll until voting starts (if there are at least two proposals in that poll by then
-liquido.daysUntilVotingStarts=14
-
-# Duration of voting phase of a poll
-liquido.durationOfVotingPhase=14
-
-# How long is (the checksum of) a voterToken valid? Value is in HOURS.
-liquido.checksumExpirationHours=24
-
-# SECURITY: Salt for creating checksums of voterTokens. This must be a valid BCrypt salt ie. begin with $2a$10$!
-liquido.bcrypt.salt=$2a$10$1IdrGrRAN2Wp3U7QI.JIzu
-
-# A secret only known to the server. This ensures that only this server is able to create valid voterTokens and checksums
-liquido.bcrypt.secret=liquidoProdServerSecret
-
-# URL of web frontend / client Vue App. This is used when requesting a login token via E-Mail in UserRestController.java
-liquido.frontendUrl=http://localhost:3001
-
-# In DEV and TEST environment this SMS login code is valid for any user.  SET THIS TO EMPTY IN PROD, except if you want to run tests against PROD.
-liquido.devLoginSmsToken=998877
-
-# Parameters for sending E-Mails
-liquido.smtp.host=smtp.ionos.de
-liquido.smtp.port=587
-liquido.smtp.from=liquido@doogie.de
-liquido.smtp.fromname=LIQUIDO
-liquido.smtp.username=robert@doogie.de
-liquido.smtp.pass=XXXXXXX
-
-# The user with this e-mail and name automatically becomes the admin user. An admin can delete polls and proposals!
-liquido.admin.email=admin@liquido.de
-liquido.admin.name=PROD Admin
-liquido.admin.mobilephone=+491234567890
-liquido.admin.picture=/static/img/avatars/Avatar16.png
-=======
-# All secret properties must be set via a local application-prod.yml  file!
->>>>>>> 629c2fb8
+# All secret properties must be set via a local application-prod.yml  file!