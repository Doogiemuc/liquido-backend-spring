--- conflicted
+++ resolved
@@ -14,21 +14,6 @@
 
   public enum Errors {
 		NO_LOGIN(1),                // when someone tries to call something without being authenticated!
-<<<<<<< HEAD
-		INVALID_VOTER_TOKEN(2),
-  	CANNOT_CREATE_POLL(3),
-		CANNOT_JOIN_POLL(4),
-    CANNOT_ADD_PROPOSAL(5),
-    CANNOT_START_VOTING_PHASE(6),
-		CANNOT_SAVE_PROXY(7),				// assign or remove
-		CANNOT_ASSIGN_CIRCULAR_PROXY(8),
-		CANNOT_CAST_VOTE(9),
-    CANNOT_GET_TOKEN(10),
-		CANNOT_FINISH_POLL(11),
-		NO_DELEGATION(12),
-		CANNOT_FIND(13),
-		INVALID_STATUS(14);  // cannot find entity when deserializing
-=======
 	  MUST_REGISTER(2),           // login attempt with nonexistent phonenumber or email
 		INVALID_VOTER_TOKEN(3),
   	CANNOT_CREATE_POLL(4),
@@ -42,7 +27,6 @@
 		CANNOT_FINISH_POLL(12),
 		NO_DELEGATION(13),
 		CANNOT_FIND(14), ;  // cannot find entity when deserializing
->>>>>>> fd8bc6d7
 		int errorCode;
     Errors(int code) { this.errorCode = code; }
   }
