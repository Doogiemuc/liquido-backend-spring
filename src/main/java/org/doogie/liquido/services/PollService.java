package org.doogie.liquido.services;

import lombok.NonNull;
import lombok.extern.slf4j.Slf4j;
import org.doogie.liquido.datarepos.BallotRepo;
import org.doogie.liquido.datarepos.LawRepo;
import org.doogie.liquido.datarepos.PollRepo;
import org.doogie.liquido.model.BallotModel;
import org.doogie.liquido.model.LawModel;
import org.doogie.liquido.model.PollModel;
import org.doogie.liquido.services.scheduler.FinishPollJob;
import org.doogie.liquido.services.voting.RankedPairVoting;
import org.doogie.liquido.util.LiquidoProperties;
import org.quartz.*;
import org.springframework.beans.factory.annotation.Autowired;
import org.springframework.scheduling.quartz.SchedulerFactoryBean;
import org.springframework.stereotype.Service;
import org.springframework.transaction.annotation.Transactional;

import java.time.LocalDateTime;
import java.time.ZoneId;
import java.time.temporal.ChronoUnit;
import java.util.Date;
import java.util.List;

import static org.quartz.JobBuilder.newJob;
import static org.quartz.TriggerBuilder.newTrigger;

/**
 * This spring component implements the business logic for {@link org.doogie.liquido.model.PollModel}
 * I am trying to keep the Models as dumb as possible.
 * All business rules and security checks are implemented here.
 */
@Slf4j
@Service
public class PollService {

  @Autowired
  LiquidoProperties props;

  @Autowired
  PollRepo pollRepo;

  @Autowired
  LawRepo lawRepo;

  @Autowired
	BallotRepo ballotRepo;

  //@Autowired
	//TaskScheduler scheduler;


	/**
   * Start a new poll from an already existing proposal.
   * @param proposal an idea that reached its quorum and became a proposal. MUST be in status proposal and MUST NO already be part of another poll.
   * @return the newly created poll
   * @throws LiquidoException if passed LawModel is not in state PROPOSAL.
   */
  @Transactional    // run inside a transaction (all or nothing)
  public PollModel createPoll(@NonNull LawModel proposal) throws LiquidoException {
    //===== sanity checks: There must be at least one proposal (in status PROPOSAL)
    if (proposal == null)
      throw new LiquidoException(LiquidoException.Errors.CANNOT_CREATE_POLL, "Proposal must not be null");
    if (!LawModel.LawStatus.PROPOSAL.equals(proposal.getStatus()))
      throw new LiquidoException(LiquidoException.Errors.CANNOT_CREATE_POLL, "Need proposal with quorum for creating a poll!");
    // that proposal must not already be linked to another poll
    if (proposal.getPoll() != null)
      throw new LiquidoException(LiquidoException.Errors.CANNOT_CREATE_POLL, "Proposal (id="+proposal.getId()+") is already part of another poll!");

    //===== builder new Poll with one initial proposal
    log.info("Create new poll. InitialProposal (id={}): {}", proposal.getId(), proposal.getTitle());
    PollModel poll = new PollModel();
    // voting starts n days in the future (at midnight)
    LocalDateTime votingStart = LocalDateTime.now().truncatedTo(ChronoUnit.DAYS).plusDays(props.getInt(LiquidoProperties.KEY.DAYS_UNTIL_VOTING_STARTS));
    poll.setVotingStartAt(votingStart);
    poll.setVotingEndAt(votingStart.plusDays(props.getInt(LiquidoProperties.KEY.DURATION_OF_VOTING_PHASE)));
    //LawModel proposalInDB = lawRepo.findByTitle(proposal.getTitle());  //BUGFIX: I have to load the proposal from DB, otherwise: exception "Detached entity passed to persist" => Fixed by setting cascade = CascadeType.MERGE in PollModel
    poll = addProposalToPoll(proposal, poll);
    PollModel savedPoll = pollRepo.save(poll);
    return savedPoll;
  }

  /**
   * Add a proposals (ie. an ideas that reached its quorum) to an existing poll and save the poll.
   * @param proposal a proposal (in status PROPOSAL)
   * @param poll a poll in status ELABORATION
   * @return the newly created poll
   * @throws LiquidoException if area or status of proposal or poll is wrong. And also when user already has a proposal in this poll.
   */
  public PollModel addProposalToPoll(@NonNull LawModel proposal, @NonNull PollModel poll) throws LiquidoException {
    if (proposal.getStatus() != LawModel.LawStatus.PROPOSAL)
      throw new LiquidoException(LiquidoException.Errors.CANNOT_ADD_PROPOSAL, "Cannot add proposal(id="+proposal.getId()+") to poll(id="+poll.getId()+", because proposal is not in state PROPOSAL.");
    if (poll.getStatus() != PollModel.PollStatus.ELABORATION)
      throw new LiquidoException(LiquidoException.Errors.CANNOT_ADD_PROPOSAL, "Cannot add proposal, because poll id="+poll.getId()+" is not in ELABORATION phase");
    if (poll.getProposals().size() > 0 && !proposal.getArea().equals(poll.getArea()))
      throw new LiquidoException(LiquidoException.Errors.CANNOT_ADD_PROPOSAL, "Added proposal must be in the same area as the other proposals in this poll.");
		if(poll.getProposals().contains(proposal))
			throw new LiquidoException(LiquidoException.Errors.CANNOT_ADD_PROPOSAL, "Poll.id="+poll.getId()+" already contains proposal.id="+proposal.getId());
    for (LawModel p : poll.getProposals()) {
			if (p.getCreatedBy().equals(proposal.getCreatedBy()))
				throw new LiquidoException(LiquidoException.Errors.CANNOT_ADD_PROPOSAL, p.getCreatedBy().getEmail()+"(id="+p.getCreatedBy().getId()+") already have a proposal in poll(id="+poll.getId()+")");
    }

    log.debug("addProposalToPoll(proposal.id="+proposal.getId()+", poll.id="+poll.getId()+")");
    proposal.setStatus(LawModel.LawStatus.ELABORATION);
    poll.getProposals().add(proposal);
    proposal.setPoll(poll);
    return pollRepo.save(poll);
  }

  /**
   * Start the voting phase of the given poll.
   * Poll must be in elaboration phase and must have at least two proposals
   * @param poll a poll in elaboration phase with at least two proposals
   */
  @Transactional
  public void startVotingPhase(@NonNull PollModel poll) throws LiquidoException, SchedulerException {
    log.info("startVotingPhase of "+poll.toString());
    if (poll.getStatus() != PollModel.PollStatus.ELABORATION)
      throw new LiquidoException(LiquidoException.Errors.CANNOT_START_VOTING_PHASE, "Poll must be in status ELABORATION");
    if (poll.getProposals().size() < 2)
      throw new LiquidoException(LiquidoException.Errors.CANNOT_START_VOTING_PHASE, "Poll must have at least two alternative proposals");
    for (LawModel proposal : poll.getProposals()) {
      proposal.setStatus(LawModel.LawStatus.VOTING);
    }
    poll.setStatus(PollModel.PollStatus.VOTING);
    LocalDateTime votingStart = LocalDateTime.now();			// LocalDateTime is without a timezone
    poll.setVotingStartAt(votingStart);   //record the exact datetime when the voting phase started.
    poll.setVotingEndAt(votingStart.truncatedTo(ChronoUnit.DAYS).plusDays(props.getInt(LiquidoProperties.KEY.DURATION_OF_VOTING_PHASE)));     //voting ends in n days at midnight
		pollRepo.save(poll);

		//----- schedule a Quartz Job that will finish the voting phase at poll.votingEndAt() date
		scheduleJobToFinishPoll(poll);
  }

  /** An auto-configured spring bean that gives us access to the Quartz scheduler */
  @Autowired
	SchedulerFactoryBean schedulerFactoryBean;

	/**
	 * Schedule a Quartz job that will end the voting phase of this poll
	 * @param poll a poll in voting phase
	 * @throws SchedulerException
	 */
	private void scheduleJobToFinishPoll(@NonNull PollModel poll) throws SchedulerException {
		JobDetail jobDetail = newJob(FinishPollJob.class)
				.withIdentity("finishVoting_pollId="+poll.getId(), "pollJobs")
				.withDescription("Finish voting phase of poll.id="+poll.getId())
				.usingJobData("poll.id", poll.getId())
				.storeDurably()
				.build();

		Date votingEndAtDate = Date.from(poll.getVotingEndAt().atZone(ZoneId.systemDefault()).toInstant());

		Trigger trigger = newTrigger()
				.withIdentity("finishVotingTrigger_poll.id="+poll.getId(), "pollTrigger")
				.withDescription("Finish voting phase of poll.id="+poll.getId())
				.startAt(votingEndAtDate )
				.withSchedule(SimpleScheduleBuilder.simpleSchedule()
						.withRepeatCount(0)
						.withIntervalInMinutes(1)
						.withMisfireHandlingInstructionFireNow()		// If backend was down at the time when the Job would have been scheduled, then fire the job immidiately when the app is back up
				)
				.build();

		try {
			//Scheduler scheduler = StdSchedulerFactory.getDefaultScheduler();
			Scheduler scheduler = schedulerFactoryBean.getScheduler();
			if (!scheduler.isStarted())
				log.warn("Quartz job scheduler is not started. FinishPollJob will not run!");
			scheduler.scheduleJob(jobDetail, trigger);
		} catch (SchedulerException e) {
			log.error("Cannot schedule task to finish poll.", e);
			throw e;
		}
	}

	/**
	 * Finish the voting phase of a poll and calculate the winning proposal.
	 * @param poll A poll in voting phase
	 * @return Winnin proposal of this poll that now is a law.
	 * @throws LiquidoException When poll is not in voting phase
	 */
	@Transactional
  public LawModel finishVotingPhase(@NonNull PollModel poll) throws LiquidoException {
		log.debug("finishVotingPhase(poll.id="+poll.getId()+")");
    if (!poll.getStatus().equals(PollModel.PollStatus.VOTING))
      throw new LiquidoException(LiquidoException.Errors.CANNOT_FINISH_POLL, "Cannot finishVotingPhase: Poll must be in status VOTING.");

		List<BallotModel> ballots = ballotRepo.findByPoll(poll);
		if (ballots == null || ballots.size() == 0)
			log.info("finishVotingPhase: There are no votes in poll.id="+poll.getId());

		poll.setStatus(PollModel.PollStatus.FINISHED);
    for(LawModel proposal : poll.getProposals()) {
      proposal.setStatus(LawModel.LawStatus.DROPPED);
    }
    poll.setVotingEndAt(LocalDateTime.now());

		//calc winner(s) of poll
		//TODO: make the method of calculating a winner configurable:
		//LawModel winningProposal = SchulzeMethod.calcSchulzeMethodWinners(poll, ballots).get(0);

		LawModel winningProposal =  RankedPairVoting.calcRankedPairsWinners(poll, ballots).get(0);
		winningProposal.setStatus(LawModel.LawStatus.LAW);
		poll.setWinner(winningProposal);
		pollRepo.save(poll);
    return winningProposal;
  }

<<<<<<< HEAD
=======
  



	//========= Ranked Pairs voting   https://en.wikipedia.org/wiki/Ranked_pairs  ==================================
	// adapted from https://gist.github.com/asafh/a8e9af7a3e5282cbba27

	/**
	 * Compare two majorities which one is "better" and wins.
	 * A Majority is how often a candidate i was preferred to candidate j.
	 * 		int[3] = { i, j, numPreferences_I_over_J }
	 */
	public class MajorityComparator implements Comparator<int[]> {
		Matrix duelMatrix;

		public MajorityComparator(Matrix duelMatrix) {
			this.duelMatrix = duelMatrix;
		}

		/**
		 * Compare two majorities m1 and m2
		 * (1) The majority having more support for its alternative is ranked first.
		 * (2) Where the majorities are equal, the majority with the smaller minority opposition is ranked first.
		 * @param m1 majority one
		 * @param m2 majority two
		 * @return a negative number IF m1 < m2   OR
		 *         a positive number IF m2 > m1
		 */
		@Override
		public int compare(int[] m1, int[] m2) {
			if (m1 == null && m2 == null) return 0;
			if (m1.equals(m2)) return 0;
			if (m1 == null) return -1;
			if (m2 == null) return  1;
			int diff = m2[2] - m1[2];  // (1)
			if (diff == 0) {
				return duelMatrix.get(m2[1], m2[0]) - duelMatrix.get(m1[1], m1[0]);	// (2)
			} else {
				return diff;
			}
		}
	}

	/**
	 * A directed graph with nodes. (Without node weights)
	 */
	public class DirectedGraph extends HashMap<Integer, Set<Integer>> {
		/** add an edge from a node to another node */
		public boolean addDirectedEdge(int from, int to) {
			if (from == to) throw new IllegalArgumentException("cannot add a circular edge from a node to itself");
			if (this.get(from) == null) this.put(from, new HashSet<>());  // lazily builder HashSet
			return this.get(from).add(to);
		}

		/** @return true if there is a path from node A to node B along the directed edges */
		public boolean reachable(int from, int to) {
			Set<Integer> neighbors = this.get(from);
			if (neighbors == null) return false;				// from is a leave
			if (neighbors.contains(to)) return true;		// to can be directly reached as a neighbor
			for(int neighbor: neighbors) {							// recursively check from all neighbors
				if (reachable(neighbor, to)) return true;
			}
			return false;
		}
>>>>>>> 8156150f




}
<|MERGE_RESOLUTION|>--- conflicted
+++ resolved
@@ -9,8 +9,8 @@
 import org.doogie.liquido.model.LawModel;
 import org.doogie.liquido.model.PollModel;
 import org.doogie.liquido.services.scheduler.FinishPollJob;
-import org.doogie.liquido.services.voting.RankedPairVoting;
 import org.doogie.liquido.util.LiquidoProperties;
+import org.doogie.liquido.util.Matrix;
 import org.quartz.*;
 import org.springframework.beans.factory.annotation.Autowired;
 import org.springframework.scheduling.quartz.SchedulerFactoryBean;
@@ -20,8 +20,8 @@
 import java.time.LocalDateTime;
 import java.time.ZoneId;
 import java.time.temporal.ChronoUnit;
-import java.util.Date;
-import java.util.List;
+import java.util.*;
+import java.util.stream.Collectors;
 
 import static org.quartz.JobBuilder.newJob;
 import static org.quartz.TriggerBuilder.newTrigger;
@@ -168,7 +168,7 @@
 			//Scheduler scheduler = StdSchedulerFactory.getDefaultScheduler();
 			Scheduler scheduler = schedulerFactoryBean.getScheduler();
 			if (!scheduler.isStarted())
-				log.warn("Quartz job scheduler is not started. FinishPollJob will not run!");
+				log.warn("Quartz job scheduler is not started. It should be started!");
 			scheduler.scheduleJob(jobDetail, trigger);
 		} catch (SchedulerException e) {
 			log.error("Cannot schedule task to finish poll.", e);
@@ -188,29 +188,21 @@
     if (!poll.getStatus().equals(PollModel.PollStatus.VOTING))
       throw new LiquidoException(LiquidoException.Errors.CANNOT_FINISH_POLL, "Cannot finishVotingPhase: Poll must be in status VOTING.");
 
-		List<BallotModel> ballots = ballotRepo.findByPoll(poll);
-		if (ballots == null || ballots.size() == 0)
-			log.info("finishVotingPhase: There are no votes in poll.id="+poll.getId());
-
-		poll.setStatus(PollModel.PollStatus.FINISHED);
+    poll.setStatus(PollModel.PollStatus.FINISHED);
     for(LawModel proposal : poll.getProposals()) {
       proposal.setStatus(LawModel.LawStatus.DROPPED);
     }
     poll.setVotingEndAt(LocalDateTime.now());
 
 		//calc winner(s) of poll
-		//TODO: make the method of calculating a winner configurable:
-		//LawModel winningProposal = SchulzeMethod.calcSchulzeMethodWinners(poll, ballots).get(0);
-
-		LawModel winningProposal =  RankedPairVoting.calcRankedPairsWinners(poll, ballots).get(0);
+		//TODO: make the method of calculating a winner configurable: LawModel winningProposal = calcSchulzeMethodWinners(poll).get(0);
+		LawModel winningProposal =  calcRankedPairsWinners(poll).get(0);
 		winningProposal.setStatus(LawModel.LawStatus.LAW);
 		poll.setWinner(winningProposal);
 		pollRepo.save(poll);
     return winningProposal;
   }
 
-<<<<<<< HEAD
-=======
   
 
 
@@ -275,9 +267,217 @@
 			}
 			return false;
 		}
->>>>>>> 8156150f
-
-
+
+		/**
+		 * A "source" is a node that is not reachable from any other node.
+		 * @return all sources, ie. nodes with no incoming links.
+		 */
+		public Set<Integer> getSources() {
+			Set<Integer> sources = new HashSet(this.keySet());   // clone! of all nodes in this graph
+			for(int nodeKey : this.keySet()) {
+				Set<Integer> neighbors = this.get(nodeKey);
+				for (int neighbor: neighbors) sources.remove(neighbor);
+			}
+			return sources;
+		}
+
+		@Override
+		public String toString() {
+			StringBuffer sb = new StringBuffer();
+			sb.append("DirectedGraph[");
+			Iterator<Integer> it = this.keySet().iterator();
+			while (it.hasNext()) {
+				Integer key = it.next();
+				sb.append("["+key+"->[");
+				String neighborIDs = this.get(key).stream().map(id -> String.valueOf(id)).collect(Collectors.joining(","));
+				sb.append(neighborIDs);
+				sb.append("]");
+				if (it.hasNext()) sb.append(", ");
+			}
+			//if (this.keySet().size() > 0) sb.delete(sb.length()-2, sb.length()-1);
+			sb.append("]");
+			return sb.toString();
+		}
+	}
+
+	/**
+	 * Calculate the winning proposal(s) with the Ranked Pairs voting method.
+	 * 1. TALLY -   For each pair of proposals in the poll calculate the winner of the direct comparision
+	 *              Which proposal has more preferences i&lt;j compared to j&gt;i.
+	 * 2. SORT -    Sort these majorities by the number of preferences i over j
+	 * 3. LOCK IN - For each of the sorted majorities: add the majority to a directed graph,
+	 *              IF this edge does not introduce a circle in the graph.
+	 * 4. WINNERS - The source of the tree, ie. the node with no incoming links is the winner of the poll.
+	 * @param poll a poll that finished his voting phase
+	 * @return the sorted list of winners. Best winner to least.
+	 */
+	public List<LawModel> calcRankedPairsWinners(PollModel poll) {
+		Matrix duelMatrix = calcDuelMatrix(poll);
+
+		// TALLY
+		// one "majority"       := how often was candidate i preferred over j
+		// list of "majorities" := sorted list of majorities i>j  with n votes
+		List<int[]> majorities = new ArrayList<>();
+		for (int i = 0; i < duelMatrix.getRows()-1; i++) {
+			for (int j = i+1; j < duelMatrix.getCols(); j++) {
+				int[] maj_ij = new int[] {i,j, duelMatrix.get(i,j)};
+				int[] maj_ji = new int[] {j,i, duelMatrix.get(j,i)};
+				majorities.add(maj_ij[2] > maj_ji[2] ? maj_ij : maj_ji);   // add the winner of this pair to the list of majorities
+			}
+		}
+
+		// SORT
+		majorities.sort(new MajorityComparator(duelMatrix));
+
+		// LOCK IN
+		DirectedGraph digraph = new DirectedGraph();
+		for (int[] majority : majorities) {
+			if (!digraph.reachable(majority[1], majority[0])) {
+				digraph.addDirectedEdge(majority[0], majority[1]);
+			}
+		}
+		// WINNERS
+		Set<Integer> sourceIds = digraph.getSources();
+
+		List<LawModel> winningProposals = new ArrayList<>();
+		int i = 0;
+		for(LawModel prop : poll.getProposals()) {
+			if (sourceIds.contains(i)) winningProposals.add(prop);  i++;
+		}
+
+		return winningProposals;
+	}
+
+
+
+  //========= adapted from https://github.com/zephyr/schulze-voting/blob/master/src/java/dh/p/schulze/Election.java
+
+  /**
+   * Calculate the number of voters that prefer proposal i over proposal j for every i != j
+   * @param poll a poll where voting was just finished
+   * @return a two dimensional Matrix that contains the number of voters that prefer i over j
+   */
+  public Matrix calcDuelMatrix(@NonNull PollModel poll) {
+    // First of all each proposal in the poll gets an array index (poll.proposals is a SortedSet)
+		// Map: proposal -> array index of this proposal
+		Map<LawModel, Integer> proposalIdx = new HashMap<>();
+		int proposalIndex = 0;
+		for(LawModel prop : poll.getProposals()) {
+			proposalIdx.put(prop, proposalIndex++);
+		}
+
+		// For each different voteOrder that appears in all ballots we now fill three maps.
+		// The map's key is always the unique hashCode of that voteOrder.
+
+		// number of ballots with this specific vote order. Mapped by hashCode of voteOrder
+		Map<Integer, Integer> numberOfBallots = new HashMap<>();
+
+		// proposals that have been voted for. Each array contains indexes of proposals (from proposalIdx)
+		Map<Integer, Integer[]> votedForMap = new HashMap<>();
+
+		// proposals that nave NOT been voted for at all in this voteOrder.
+		Map<Integer, Integer[]> notVotedForMap = new HashMap<>();
+
+		//----- collect all ballots into buckets by their voteOrder
+    for (BallotModel ballot : ballotRepo.findByPoll(poll)) {
+			int key = ballot.getVoteOrder().hashCode();
+			Integer numBallots = numberOfBallots.get(key);
+			// when a voteOrder appears for the first time, then calc voteForIndexes and notVotedForIndexes
+			if (numBallots == null) {
+				numberOfBallots.put(key, 1);
+
+    		// array of proposal indexes for the proposals in this voteOrder
+				Integer[] votedForIndexes = ballot.getVoteOrder().stream().map(p -> proposalIdx.get(p)).toArray(Integer[]::new);
+				votedForMap.put(key, votedForIndexes);
+
+				// array of proposal indexes for the proposals that were not voted for at all in this ballot
+				Set<LawModel> notVotedFor = new HashSet<>(poll.getProposals());
+				notVotedFor.removeAll(ballot.getVoteOrder());
+				Integer[] notVotedForIndexes = notVotedFor.stream().map(p -> proposalIdx.get(p)).toArray(Integer[]::new);
+				notVotedForMap.put(key, notVotedForIndexes);
+			} else {
+				numberOfBallots.put(key, numBallots+1);
+			}
+		}
+
+		//----- Fill the duelMatrix that stores the number of preferences i > j
+		int n = poll.getNumCompetingProposals();
+		Matrix duelMatrix = new Matrix(n, n);
+
+		// for each type of voteOrder that was casted
+		for(Integer key : votedForMap.keySet()) {
+    	Integer[] idx = votedForMap.get(key);
+    	// for each pair candidate i > candidate j in the voteOrder of these ballots
+			for (int i = 0; i < idx.length-1; i++) {
+				for (int j = i+1; j < idx.length; j++) {
+					// add a preference i>j for that number of ballots
+					duelMatrix.add(idx[i], idx[j], numberOfBallots.get(key));
+				}
+				// and add a preference i>k for each proposal k that was not voted for at all in this voteOrder
+				for (int k = 0; k < notVotedForMap.get(key).length; k++) {
+					duelMatrix.add(idx[i], notVotedForMap.get(key)[k], numberOfBallots.get(key));
+				}
+			}
+		}
+    return  duelMatrix;
+  }
+
+	/**
+	 * The strongest path from candidate ("proposal") A to B is the path with the best weakest link.
+	 * "A chain can only be so strong as its weakest link."
+	 * @param poll a poll where voting has just finished
+	 * @return a two dimensional Matrix that contains the strength of the weakest links for each stongest path
+	 */
+  public Matrix calcStrongestPathMatrix(@NonNull PollModel poll) {
+		Matrix d = calcDuelMatrix(poll);										// number of preferences i over j
+		Matrix p = new Matrix(d.getRows(), d.getCols());		// strongest path matrix
+		int C = poll.getNumCompetingProposals();
+
+		for (int i = 0; i < C; i++) {
+			for (int j = 0; j < C; j++) {
+				if (i != j) {
+					p.set(i, j, (d.get(i, j) > d.get(j, i)) ? d.get(i, j) : 0);
+				}
+			}
+		}
+
+		for (int i = 0; i < C; i++) {
+			for (int j = 0; j < C; j++) {
+				if (i != j) {
+					for (int k = 0; k < C; k++) {
+						if ((i != k) && (j != k)) {
+							p.set(j, k, Math.max(p.get(j, k), Math.min(p.get(j,i), p.get(i, k))));
+						}
+					}
+				}
+			}
+		}
+		return p;
+  }
+
+	/**
+	 * Calculate the list of potential winners of this poll.
+	 * @param poll a poll where the voting phase is finished
+	 * @return the list of potential winners by the Schulze Method
+	 */
+  public List<LawModel> calcSchulzeMethodWinners(@NonNull PollModel poll) {
+    List<LawModel> winnerList = new ArrayList<>();
+    Matrix p = calcStrongestPathMatrix(poll);
+    int C = poll.getNumCompetingProposals();
+
+    int i = 0;
+		for (LawModel proposal : poll.getProposals()) {
+      boolean b = true;
+      for (int j = 0; j < C; j++) {
+        if (i != j) {
+          b = b && (p.get(i, j) >= p.get(j, i));
+        }
+      }
+      if (b) winnerList.add(proposal);
+      i++;
+    }
+    return winnerList;
+  }
 
 
 }
