package org.doogie.liquido.model;

import com.fasterxml.jackson.annotation.JsonIgnore;
import lombok.*;
import org.hibernate.validator.constraints.NotEmpty;
import org.springframework.data.jpa.domain.support.AuditingEntityListener;
import org.springframework.data.rest.core.annotation.RestResource;

import javax.persistence.*;
import javax.validation.constraints.NotNull;
import java.util.List;

/**
 * One user / voter / citizen
 */
@Data
<<<<<<< HEAD
@EqualsAndHashCode(of = {"id", "email"}, callSuper = false)
=======
@EqualsAndHashCode(of = {"id"}, callSuper = true)
@ToString(of="id, email, profile")   // This is extremely important! Do not exposed password in toString() !!!
>>>>>>> 610fdf44
@Entity
@NoArgsConstructor
@RequiredArgsConstructor
@EntityListeners(AuditingEntityListener.class)  // this is necessary so that UpdatedAt and CreatedAt are handled.
@Table(name = "users")
public class UserModel extends BaseModel {
  @NotNull
  @NonNull
  @NotEmpty
  @Column(unique = true)
  public String email;

  @NotNull
  @NonNull
  @NotEmpty
  @JsonIgnore                       // tell jackson to not serialize this field
  //@Getter(AccessLevel.PRIVATE)      // Lombok getter cannot be private because I need access to the password in LiquidoUserDetailsService.java
  @RestResource(exported = false)   // private: never exposed via REST!
  private String passwordHash;

  @Embedded
  public UserProfileModel profile;

  /** all the delegees that this proxy may vote for */
  @ElementCollection(fetch = FetchType.EAGER)  //BUGFIX: needed to prevent LazyInitializationException   http://stackoverflow.com/questions/22821695/lazyinitializationexception-failed-to-lazily-initialize-a-collection-of-roles
  @CollectionTable(name = "USERS_VOTER_TOKENS")
  @JsonIgnore  // do not expose externally
  @RestResource(exported = false)
  public List<String> voterTokens;

  // This is extremely important! Do not exposed password in toString() !!!
  @Override
  public String toString() {
    return "UserModel{" +
            "id=" + id +
            ", email='" + email + '\'' +
            ", profile=" + profile +
            '}';
  }
}<|MERGE_RESOLUTION|>--- conflicted
+++ resolved
@@ -14,12 +14,8 @@
  * One user / voter / citizen
  */
 @Data
-<<<<<<< HEAD
-@EqualsAndHashCode(of = {"id", "email"}, callSuper = false)
-=======
 @EqualsAndHashCode(of = {"id"}, callSuper = true)
 @ToString(of="id, email, profile")   // This is extremely important! Do not exposed password in toString() !!!
->>>>>>> 610fdf44
 @Entity
 @NoArgsConstructor
 @RequiredArgsConstructor
